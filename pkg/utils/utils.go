--- conflicted
+++ resolved
@@ -210,7 +210,32 @@
 	return string(b)
 }
 
-<<<<<<< HEAD
+func YesNoPrompt(label string, def bool) bool {
+	choices := "Y/n"
+	if !def {
+		choices = "y/N"
+	}
+
+	r := bufio.NewReader(os.Stdin)
+	var s string
+
+	for {
+		_, _ = fmt.Fprintf(os.Stderr, "%s [%s] ", label, choices)
+		s, _ = r.ReadString('\n')
+		s = strings.TrimSpace(s)
+		if s == "" {
+			return def
+		}
+		s = strings.ToLower(s)
+		if s == "y" || s == "yes" {
+			return true
+		}
+		if s == "n" || s == "no" {
+			return false
+		}
+	}
+}
+
 func SlugifyString(input string) string {
 	r := regexp.MustCompile(`(\(.*\))|(\[.*\])|[^a-z0-9A-Z]`)
 	rep := r.ReplaceAllStringFunc(input, func(m string) string {
@@ -230,30 +255,4 @@
 func SlugifyPath(path string) string {
 	fn := FilenameFromPath(path)
 	return SlugifyString(fn)
-=======
-func YesNoPrompt(label string, def bool) bool {
-	choices := "Y/n"
-	if !def {
-		choices = "y/N"
-	}
-
-	r := bufio.NewReader(os.Stdin)
-	var s string
-
-	for {
-		_, _ = fmt.Fprintf(os.Stderr, "%s [%s] ", label, choices)
-		s, _ = r.ReadString('\n')
-		s = strings.TrimSpace(s)
-		if s == "" {
-			return def
-		}
-		s = strings.ToLower(s)
-		if s == "y" || s == "yes" {
-			return true
-		}
-		if s == "n" || s == "no" {
-			return false
-		}
-	}
->>>>>>> 563d358c
 }