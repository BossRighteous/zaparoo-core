package platforms

import (
	"time"

	"github.com/ZaparooProject/zaparoo-core/pkg/api/models"
	"github.com/ZaparooProject/zaparoo-core/pkg/config"
	"github.com/ZaparooProject/zaparoo-core/pkg/database"
	"github.com/ZaparooProject/zaparoo-core/pkg/readers"
	"github.com/ZaparooProject/zaparoo-core/pkg/service/playlists"
	"github.com/ZaparooProject/zaparoo-core/pkg/service/tokens"

	widgetModels "github.com/ZaparooProject/zaparoo-core/pkg/configui/widgets/models"
)

const (
	AssetsDir   = "assets"
	MappingsDir = "mappings"
)

const (
	PlatformIDBatocera  = "batocera"
	PlatformIDBazzite   = "bazzite"
	PlatformIDChimeraOS = "chimeraos"
	PlatformIDLibreELEC = "libreelec"
	PlatformIDLinux     = "linux"
	PlatformIDMac       = "mac"
	PlatformIDMister    = "mister"
	PlatformIDMistex    = "mistex"
	PlatformIDRecalbox  = "recalbox"
	PlatformIDRetroPie  = "retropie"
	PlatformIDSteamOS   = "steamos"
	PlatformIDWindows   = "windows"
)

type CmdEnv struct {
	Cmd           string
	Args          string
	NamedArgs     map[string]string
	Cfg           *config.Instance
	Playlist      playlists.PlaylistController
	Text          string
	TotalCommands int
	CurrentIndex  int
<<<<<<< HEAD
	Untrusted     bool
	Database      *database.Database
=======
	Unsafe        bool
}

// CmdResult returns a summary of what global side effects may or may not have
// happened as a result of a single ZapScript command running.
type CmdResult struct {
	// MediaChanged is true if a command may have started or stopped running
	// media, and could affect handling of the hold mode feature. This doesn't
	// include playlist changes, which manage running media separately.
	MediaChanged bool
	// PlaylistChanged is true if a command started/changed/stopped a playlist.
	PlaylistChanged bool
	// Playlist is the result of the playlist change.
	Playlist *playlists.Playlist
>>>>>>> 563d358c
}

type ScanResult struct {
	Path string
	Name string
}

type Launcher struct {
	// Unique ID of the launcher, visible to user.
	Id string
	// Systems associated with this launcher.
	SystemID string
	// Folders to scan for files, relative to the root folders of the platform.
	// TODO: Support absolute paths?
	// TODO: rename RootDirs
	Folders []string
	// Extensions to match for files during a standard scan.
	Extensions []string
	// Accepted schemes for URI-style launches.
	Schemes []string
	// Test function returns true if file looks supported by this launcher.
	// It's checked after all standard extension and folder checks.
	Test func(*config.Instance, string) bool
	// Launch function, takes a direct as possible path/ID media file.
	Launch func(*config.Instance, string) error
	// Kill function kills the current active launcher, if possible.
	Kill func(*config.Instance) error
	// Optional function to perform custom media scanning. Takes the list of
	// results from the standard scan, if any, and returns the final list.
	Scanner func(*config.Instance, string, []ScanResult) ([]ScanResult, error)
	// If true, all resolved paths must be in the allow list before they
	// can be launched.
	AllowListOnly bool
}

type Platform interface {
	// Id returns the unique ID of this platform.
	Id() string
	// StartPre runs any necessary platform setup functions before the main
	// service has started running.
	StartPre(*config.Instance) error
	// StartPost runs any necessary platform setup function after the main
	// service has started running.
	StartPost(*config.Instance, chan<- models.Notification) error
	// Stop runs any necessary cleanup tasks before the rest of the service
	// starts shutting down.
	Stop() error
	// AfterScanHook is run immediately after a successful scan, but before
	// it is processed for launching.
	AfterScanHook(tokens.Token) error
	// ReadersUpdateHook runs after a change has occurred with the state of
	// the connected readers (i.e. when a reader is connected or disconnected),
	// and is given the current new state of readers connected.
	// TODO: this hook isn't very useful without knowing what changed. it may be
	// better to split it into 2 separate hooks for added/removed
	ReadersUpdateHook(map[string]*readers.Reader) error
	// SupportedReaders returns a list of supported reader modules for platform.
	SupportedReaders(*config.Instance) []readers.Reader
	// RootDirs returns a list of root folders to scan for media files.
	RootDirs(*config.Instance) []string
	// ZipsAsDirs returns true if the platform treats .zip files as folders.
	// TODO: this is just a mister thing. i wonder if it would be better to have
	// some sort of single "config" value to look up things like this
	// instead of implementing a method on every platform
	ZipsAsDirs() bool
	// DataDir returns the path to the configuration/database data for Core.
	DataDir() string
	// LogDir returns the path to the log folder for Zaparoo Core.
	LogDir() string
	// ConfigDir returns the path of the parent directory of the config file.
	ConfigDir() string
	// TempDir returns the path for storing temporary files. It may be called
	// multiple times and must return the same path for the service lifetime.
	TempDir() string
	// NormalizePath convert a path to a normalized form for the platform, the
	// shortest possible path that can interpreted and launched by Core. For
	// writing to tokens.
	NormalizePath(*config.Instance, string) string
	// KillLauncher kills the currently running launcher process, if possible.
	KillLauncher() error
	// GetActiveLauncher returns the ID of the currently active launcher or an
	// empty string if none.
	GetActiveLauncher() string
	// PlayFailSound plays a sound effect for error feedback.
	// TODO: merge with PlaySuccessSound into single PlayAudio function?
	PlayFailSound(*config.Instance)
	// PlaySuccessSound plays a sound effect for success feedback.
	PlaySuccessSound(*config.Instance)
	// ActiveSystem returns the currently active system ID.
	ActiveSystem() string
	// ActiveGame returns the currently active game ID.
	ActiveGame() string // TODO: check where this is used
	// ActiveGameName returns the currently active game name.
	ActiveGameName() string
	// ActiveGamePath returns the currently active game file path.
	ActiveGamePath() string
	// LaunchSystem launches a system by ID, if possible for platform.
	LaunchSystem(*config.Instance, string) error
	// LaunchFile launches a file by path.
	// TODO: i don't think this needs to exist now launch logic is on the
	// launcher. better to be one func outside platform
	LaunchFile(*config.Instance, string) error
	KeyboardInput(string) error // DEPRECATED
	KeyboardPress(string) error
	GamepadPress(string) error
	// ForwardCmd processes a platform-specific ZapScript command.
	ForwardCmd(CmdEnv) (CmdResult, error)
	LookupMapping(tokens.Token) (string, bool)
	Launchers() []Launcher
	// ShowNotice displays a string on-screen of the platform device. Returns
	// a function that may be used to manually hide the notice.
	ShowNotice(*config.Instance, widgetModels.NoticeArgs) (func() error, time.Duration, error)
	// ShowLoader displays a string on-screen of the platform device alongside
	// an animation indicating something is in progress. Returns a function
	// that may be used to manually hide the loader and an optional delay to
	// wait before hiding.
	ShowLoader(*config.Instance, widgetModels.NoticeArgs) (func() error, error)
	// ShowPicker displays a list picker on-screen of the platform device with
	// a list of Zap Link Cmds to choose from. The chosen action will be
	// forwarded to the local API instance to be run. Returns a function that
	// may be used to manually cancel and hide the picker.
	ShowPicker(*config.Instance, widgetModels.PickerArgs) error
}

type LaunchToken struct {
	Token    tokens.Token
	Launcher Launcher
}<|MERGE_RESOLUTION|>--- conflicted
+++ resolved
@@ -42,11 +42,8 @@
 	Text          string
 	TotalCommands int
 	CurrentIndex  int
-<<<<<<< HEAD
-	Untrusted     bool
+	Unsafe        bool
 	Database      *database.Database
-=======
-	Unsafe        bool
 }
 
 // CmdResult returns a summary of what global side effects may or may not have
@@ -60,7 +57,6 @@
 	PlaylistChanged bool
 	// Playlist is the result of the playlist change.
 	Playlist *playlists.Playlist
->>>>>>> 563d358c
 }
 
 type ScanResult struct {
