package zapscript

import (
	"fmt"
	"os"
	"path/filepath"
	"regexp"
	"strings"

	"github.com/rs/zerolog/log"

	"github.com/ZaparooProject/zaparoo-core/pkg/database/systemdefs"
	"github.com/ZaparooProject/zaparoo-core/pkg/platforms"
	"github.com/ZaparooProject/zaparoo-core/pkg/utils"
)

func cmdSystem(pl platforms.Platform, env platforms.CmdEnv) (platforms.CmdResult, error) {
	// TODO: launcher named arg support

	if strings.EqualFold(env.Args, "menu") {
		return platforms.CmdResult{
			MediaChanged: true,
		}, pl.KillLauncher()
	}

	return platforms.CmdResult{
		MediaChanged: true,
	}, pl.LaunchSystem(env.Cfg, env.Args)
}

func cmdRandom(pl platforms.Platform, env platforms.CmdEnv) (platforms.CmdResult, error) {
	if env.Args == "" {
		return platforms.CmdResult{}, fmt.Errorf("no system specified")
	}

	launch, err := getAltLauncher(pl, env)
	if err != nil {
		return platforms.CmdResult{}, err
	}

	gamesdb := env.Database.MediaDB

	if env.Args == "all" {
		game, err := gamesdb.RandomGame(systemdefs.AllSystems())
		if err != nil {
			return platforms.CmdResult{}, err
		}

		return platforms.CmdResult{
			MediaChanged: true,
		}, launch(game.Path)
	}

	// absolute path, try read dir and pick random file
	// TODO: won't work for zips, switch to using gamesdb when it indexes paths
	// TODO: doesn't filter on extensions
	if filepath.IsAbs(env.Args) {
		if _, err := os.Stat(env.Args); err != nil {
			return platforms.CmdResult{}, err
		}

		files, err := filepath.Glob(filepath.Join(env.Args, "*"))
		if err != nil {
			return platforms.CmdResult{}, err
		}

		if len(files) == 0 {
			return platforms.CmdResult{}, fmt.Errorf("no files found in: %s", env.Args)
		}

		file, err := utils.RandomElem(files)
		if err != nil {
			return platforms.CmdResult{}, err
		}

		return platforms.CmdResult{
			MediaChanged: true,
		}, launch(file)
	}

	// perform a search similar to launch.search and pick randomly
	// looking for <system>/<query> format
	ps := strings.SplitN(env.Args, "/", 2)
	if len(ps) == 2 {
		systemId, query := ps[0], ps[1]

		var systems []systemdefs.System
		if strings.EqualFold(systemId, "all") {
			systems = systemdefs.AllSystems()
		} else {
			system, err := systemdefs.LookupSystem(systemId)
			if err != nil {
				return platforms.CmdResult{}, err
			} else if system == nil {
				return platforms.CmdResult{}, fmt.Errorf("system not found: %s", systemId)
			}
			systems = []systemdefs.System{*system}
		}

		query = strings.ToLower(query)

<<<<<<< HEAD
		res, err := gamesdb.SearchMediaPathGlob([]systemdefs.System{*system}, query)
=======
		res, err := gamesdb.SearchNamesGlob(pl, systems, query)
>>>>>>> 563d358c
		if err != nil {
			return platforms.CmdResult{}, err
		}

		if len(res) == 0 {
			return platforms.CmdResult{}, fmt.Errorf("no results found for: %s", query)
		}

		game, err := utils.RandomElem(res)
		if err != nil {
			return platforms.CmdResult{}, err
		}

		return platforms.CmdResult{
			MediaChanged: true,
		}, launch(game.Path)
	}

	systemIds := strings.Split(env.Args, ",")
	systems := make([]systemdefs.System, 0, len(systemIds))

	for _, id := range systemIds {
		system, err := systemdefs.LookupSystem(id)
		if err != nil {
			log.Error().Err(err).Msgf("error looking up system: %s", id)
			continue
		}

		systems = append(systems, *system)
	}

	game, err := gamesdb.RandomGame(systems)
	if err != nil {
		return platforms.CmdResult{}, err
	}

	return platforms.CmdResult{
		MediaChanged: true,
	}, launch(game.Path)
}

func getAltLauncher(
	pl platforms.Platform,
	env platforms.CmdEnv,
) (func(args string) error, error) {
	if env.NamedArgs["launcher"] != "" {
		var launcher platforms.Launcher

		for _, l := range pl.Launchers() {
			if l.Id == env.NamedArgs["launcher"] {
				launcher = l
				break
			}
		}

		if launcher.Launch == nil {
			return nil, fmt.Errorf("alt launcher not found: %s", env.NamedArgs["launcher"])
		}

		log.Info().Msgf("launching with alt launcher: %s", env.NamedArgs["launcher"])

		return func(args string) error {
			return launcher.Launch(env.Cfg, args)
		}, nil
	} else {
		return func(args string) error {
			return pl.LaunchFile(env.Cfg, args)
		}, nil
	}
}

var reUri = regexp.MustCompile(`^.+://`)

func cmdLaunch(pl platforms.Platform, env platforms.CmdEnv) (platforms.CmdResult, error) {
	launch, err := getAltLauncher(pl, env)
	if err != nil {
		return platforms.CmdResult{}, err
	}

	// if it's an absolute path, just try launch it
	if filepath.IsAbs(env.Args) {
		log.Debug().Msgf("launching absolute path: %s", env.Args)
		return platforms.CmdResult{
			MediaChanged: true,
		}, launch(env.Args)
	}

	// match for uri style launch syntax
	if reUri.MatchString(env.Args) {
		log.Debug().Msgf("launching uri: %s", env.Args)
		return platforms.CmdResult{
			MediaChanged: true,
		}, launch(env.Args)
	}

	// for relative paths, perform a basic check if the file exists in a games folder
	// this always takes precedence over the system/path format (but is not totally cross platform)
	if p, err := findFile(pl, env.Cfg, env.Args); err == nil {
		log.Debug().Msgf("launching found relative path: %s", p)
		return platforms.CmdResult{
			MediaChanged: true,
		}, launch(p)
	} else {
		log.Debug().Err(err).Msgf("error finding file: %s", env.Args)
	}

	// attempt to parse the <system>/<path> format
	ps := strings.SplitN(env.Text, "/", 2)
	if len(ps) < 2 {
		return platforms.CmdResult{}, fmt.Errorf("invalid launch format: %s", env.Text)
	}

	systemId, path := ps[0], ps[1]

	system, err := systemdefs.LookupSystem(systemId)
	if err != nil {
		return platforms.CmdResult{}, err
	}

	log.Info().Msgf("launching system: %s, path: %s", systemId, path)

	var launchers []platforms.Launcher
	for _, l := range pl.Launchers() {
		if l.SystemID == system.ID {
			launchers = append(launchers, l)
		}
	}

	var folders []string
	for _, l := range launchers {
		for _, folder := range l.Folders {
			if !utils.Contains(folders, folder) {
				folders = append(folders, folder)
			}
		}
	}

	for _, f := range folders {
		systemPath := filepath.Join(f, path)
		log.Debug().Msgf("checking system path: %s", systemPath)
		if fp, err := findFile(pl, env.Cfg, systemPath); err == nil {
			log.Debug().Msgf("launching found system path: %s", fp)
			return platforms.CmdResult{
				MediaChanged: true,
			}, launch(fp)
		} else {
			log.Debug().Err(err).Msgf("error finding system file: %s", path)
		}
	}

	gamesdb := env.Database.MediaDB

	// search if the path contains no / or file extensions
	if !strings.Contains(path, "/") && filepath.Ext(path) == "" {
		if strings.Contains(path, "*") {
			// treat as a search
			// TODO: passthrough advanced args
			return cmdSearch(pl, env)
		} else {
			log.Info().Msgf("searching in %s: %s", system.ID, path)
			// treat as a direct title launch
			res, err := gamesdb.SearchMediaPathExact(
				[]systemdefs.System{*system},
				path,
			)

			if err != nil {
				return platforms.CmdResult{}, err
			} else if len(res) == 0 {
				return platforms.CmdResult{}, fmt.Errorf("no results found for: %s", path)
			}

			log.Info().Msgf("found result: %s", res[0].Path)

			game := res[0]
			return platforms.CmdResult{
				MediaChanged: true,
			}, launch(game.Path)
		}
	}

	return platforms.CmdResult{}, fmt.Errorf("file not found: %s", env.Args)
}

func cmdSearch(pl platforms.Platform, env platforms.CmdEnv) (platforms.CmdResult, error) {
	if env.Args == "" {
		return platforms.CmdResult{}, fmt.Errorf("no query specified")
	}

	launch, err := getAltLauncher(pl, env)
	if err != nil {
		return platforms.CmdResult{}, err
	}

	query := strings.ToLower(env.Args)
	query = strings.TrimSpace(query)

	gamesdb := env.Database.MediaDB

	if !strings.Contains(env.Args, "/") {
		// search all systems
		res, err := gamesdb.SearchMediaPathGlob(systemdefs.AllSystems(), query)
		if err != nil {
			return platforms.CmdResult{}, err
		}

		if len(res) == 0 {
			return platforms.CmdResult{}, fmt.Errorf("no results found for: %s", query)
		}

		return platforms.CmdResult{
			MediaChanged: true,
		}, launch(res[0].Path)
	}

	ps := strings.SplitN(query, "/", 2)
	if len(ps) < 2 {
		return platforms.CmdResult{}, fmt.Errorf("invalid search format: %s", query)
	}

	systemId, query := ps[0], ps[1]

	if query == "" {
		return platforms.CmdResult{}, fmt.Errorf("no query specified")
	}

	systems := make([]systemdefs.System, 0)

	if strings.EqualFold(systemId, "all") {
		systems = systemdefs.AllSystems()
	} else {
		system, err := systemdefs.LookupSystem(systemId)
		if err != nil {
			return platforms.CmdResult{}, err
		}

		systems = append(systems, *system)
	}

	res, err := gamesdb.SearchMediaPathGlob(systems, query)
	if err != nil {
		return platforms.CmdResult{}, err
	}

	if len(res) == 0 {
		return platforms.CmdResult{}, fmt.Errorf("no results found for: %s", query)
	}

	return platforms.CmdResult{
		MediaChanged: true,
	}, launch(res[0].Path)
}<|MERGE_RESOLUTION|>--- conflicted
+++ resolved
@@ -99,11 +99,7 @@
 
 		query = strings.ToLower(query)
 
-<<<<<<< HEAD
-		res, err := gamesdb.SearchMediaPathGlob([]systemdefs.System{*system}, query)
-=======
-		res, err := gamesdb.SearchNamesGlob(pl, systems, query)
->>>>>>> 563d358c
+		res, err := gamesdb.SearchMediaPathGlob(systems, query)
 		if err != nil {
 			return platforms.CmdResult{}, err
 		}
